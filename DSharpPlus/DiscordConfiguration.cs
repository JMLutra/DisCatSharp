--- conflicted
+++ resolved
@@ -100,18 +100,17 @@
         public IWebProxy Proxy { internal get; set; } = null;
 
         /// <summary>
-<<<<<<< HEAD
         /// <para>Defines that the client should attempt to reconnect indefinitely.</para>
         /// <para>This is typically a very bad idea to set to <c>true</c>, as it will swallow all connection errors.</para>
         /// <para>Defaults to false.</para>
         /// </summary>
         public bool ReconnectIndefinitely { internal get; set; } = false;
-=======
+
+        /// <summary>
         /// <para>Sets the timeout for HTTP requests</para>
         /// <para>Defaults to 10 seconds. Set to <see cref="System.Threading.Timeout.InfiniteTimeSpan"/> to disable timeouts.</para>
         /// </summary>
         public TimeSpan HttpTimeout { internal get; set; } = TimeSpan.FromSeconds(10);
->>>>>>> a5bc1dec
 
         /// <summary>
         /// <para>Sets the factory method used to create instances of WebSocket clients.</para>
@@ -171,12 +170,9 @@
             this.AutomaticGuildSync = other.AutomaticGuildSync;
             this.WebSocketClientFactory = other.WebSocketClientFactory;
             this.UdpClientFactory = other.UdpClientFactory;
-<<<<<<< HEAD
             this.ReconnectIndefinitely = other.ReconnectIndefinitely;
-=======
             this.Proxy = other.Proxy;
             this.HttpTimeout = other.HttpTimeout;
->>>>>>> a5bc1dec
         }
     }
 }