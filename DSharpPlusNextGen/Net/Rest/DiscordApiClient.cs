--- conflicted
+++ resolved
@@ -273,7 +273,6 @@
             return ban;
         }
 
-<<<<<<< HEAD
         /// <summary>
         /// Creates the guild async.
         /// </summary>
@@ -283,10 +282,7 @@
         /// <param name="verification_level">The verification_level.</param>
         /// <param name="default_message_notifications">The default_message_notifications.</param>
         /// <returns>A Task.</returns>
-        internal async Task<DiscordGuild> CreateGuildAsync(string name, string region_id, Optional<string> iconb64, VerificationLevel? verification_level,
-=======
         internal async Task<DiscordGuild> CreateGuildAsync(string name, Optional<string> iconb64, VerificationLevel? verification_level,
->>>>>>> 7cc64b4c
             DefaultMessageNotifications? default_message_notifications)
         {
             var pld = new RestGuildCreatePayload
