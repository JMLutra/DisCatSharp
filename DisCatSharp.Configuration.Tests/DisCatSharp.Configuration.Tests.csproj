<Project Sdk="Microsoft.NET.Sdk">

    <PropertyGroup>
        <TargetFramework>net6.0</TargetFramework>
        <Nullable>enable</Nullable>
        <NoWarn>1591;NU5128;DV2001</NoWarn>
        <IsPackable>false</IsPackable>
        <GenerateDocumentationFile>false</GenerateDocumentationFile>
    </PropertyGroup>

    <ItemGroup>
        <PackageReference Include="Microsoft.DependencyValidation.Analyzers" Version="0.11.0" />
        <PackageReference Include="Microsoft.Extensions.Configuration" Version="6.0.1" />
        <PackageReference Include="Microsoft.Extensions.Configuration.Json" Version="6.0.0" />
<<<<<<< HEAD
        <PackageReference Include="Microsoft.NET.Test.Sdk" Version="17.2.0" />
        <PackageReference Include="xunit" Version="2.4.2" />
=======
        <PackageReference Include="Microsoft.NET.Test.Sdk" Version="17.3.0" />
        <PackageReference Include="xunit" Version="2.4.1" />
>>>>>>> 667472f2
        <PackageReference Include="xunit.runner.visualstudio" Version="2.4.5">
            <IncludeAssets>runtime; build; native; contentfiles; analyzers; buildtransitive</IncludeAssets>
            <PrivateAssets>all</PrivateAssets>
        </PackageReference>
        <PackageReference Include="coverlet.collector" Version="3.1.2">
            <IncludeAssets>runtime; build; native; contentfiles; analyzers; buildtransitive</IncludeAssets>
            <PrivateAssets>all</PrivateAssets>
        </PackageReference>
    </ItemGroup>

    <ItemGroup>
      <ProjectReference Include="..\DisCatSharp.Configuration\DisCatSharp.Configuration.csproj" />
      <ProjectReference Include="..\DisCatSharp\DisCatSharp.csproj" />
    </ItemGroup>

    <ItemGroup>
      <None Update="enumerable-test.json">
        <CopyToOutputDirectory>Always</CopyToOutputDirectory>
      </None>
      <None Update="section-with-suffix.json">
        <CopyToOutputDirectory>Always</CopyToOutputDirectory>
      </None>
      <None Update="section-no-suffix.json">
        <CopyToOutputDirectory>Always</CopyToOutputDirectory>
      </None>
      <None Update="default-discord.json">
        <CopyToOutputDirectory>Always</CopyToOutputDirectory>
      </None>
      <None Update="intents-discord.json">
        <CopyToOutputDirectory>Always</CopyToOutputDirectory>
      </None>
      <None Update="haphazard-discord.json">
        <CopyToOutputDirectory>Always</CopyToOutputDirectory>
      </None>
    </ItemGroup>

</Project><|MERGE_RESOLUTION|>--- conflicted
+++ resolved
@@ -12,13 +12,8 @@
         <PackageReference Include="Microsoft.DependencyValidation.Analyzers" Version="0.11.0" />
         <PackageReference Include="Microsoft.Extensions.Configuration" Version="6.0.1" />
         <PackageReference Include="Microsoft.Extensions.Configuration.Json" Version="6.0.0" />
-<<<<<<< HEAD
-        <PackageReference Include="Microsoft.NET.Test.Sdk" Version="17.2.0" />
+        <PackageReference Include="Microsoft.NET.Test.Sdk" Version="17.3.0" />
         <PackageReference Include="xunit" Version="2.4.2" />
-=======
-        <PackageReference Include="Microsoft.NET.Test.Sdk" Version="17.3.0" />
-        <PackageReference Include="xunit" Version="2.4.1" />
->>>>>>> 667472f2
         <PackageReference Include="xunit.runner.visualstudio" Version="2.4.5">
             <IncludeAssets>runtime; build; native; contentfiles; analyzers; buildtransitive</IncludeAssets>
             <PrivateAssets>all</PrivateAssets>
