// This file is part of the DisCatSharp project, a fork of DSharpPlus.
//
// Copyright (c) 2021 AITSYS
//
// Permission is hereby granted, free of charge, to any person obtaining a copy
// of this software and associated documentation files (the "Software"), to deal
// in the Software without restriction, including without limitation the rights
// to use, copy, modify, merge, publish, distribute, sublicense, and/or sell
// copies of the Software, and to permit persons to whom the Software is
// furnished to do so, subject to the following conditions:
//
// The above copyright notice and this permission notice shall be included in all
// copies or substantial portions of the Software.
//
// THE SOFTWARE IS PROVIDED "AS IS", WITHOUT WARRANTY OF ANY KIND, EXPRESS OR
// IMPLIED, INCLUDING BUT NOT LIMITED TO THE WARRANTIES OF MERCHANTABILITY,
// FITNESS FOR A PARTICULAR PURPOSE AND NONINFRINGEMENT. IN NO EVENT SHALL THE
// AUTHORS OR COPYRIGHT HOLDERS BE LIABLE FOR ANY CLAIM, DAMAGES OR OTHER
// LIABILITY, WHETHER IN AN ACTION OF CONTRACT, TORT OR OTHERWISE, ARISING FROM,
// OUT OF OR IN CONNECTION WITH THE SOFTWARE OR THE USE OR OTHER DEALINGS IN THE
// SOFTWARE.

using System;
using System.Threading.Tasks;
using DisCatSharp.Configuration;
using Microsoft.Extensions.Configuration;
using Microsoft.Extensions.Hosting;
using Microsoft.Extensions.Logging;

namespace DisCatSharp.Hosting
{
    /// <summary>
    /// Simple implementation for <see cref="DiscordClient"/> to work as a <see cref="BackgroundService"/>
    /// </summary>
    public abstract class DiscordHostedService : BaseHostedService, IDiscordHostedService
    {
        /// <inheritdoc/>
        public DiscordClient Client { get; protected set; }

        #pragma warning disable 8618
        /// <param name="config">IConfiguration provided via Dependency Injection. Aggregate method to access configuration files </param>
        /// <param name="logger">An ILogger to work with, provided via Dependency Injection</param>
        /// <param name="serviceProvider">ServiceProvider reference which contains all items currently registered for Dependency Injection</param>
        /// <param name="applicationLifetime">Contains the appropriate methods for disposing / stopping BackgroundServices during runtime</param>
        /// <param name="configBotSection">The name of the JSON/Config Key which contains the configuration for this Discord Service</param>
        protected DiscordHostedService(IConfiguration config,
            ILogger<DiscordHostedService> logger,
            IServiceProvider serviceProvider,
            IHostApplicationLifetime applicationLifetime,
            string configBotSection = DisCatSharp.Configuration.ConfigurationExtensions.DefaultRootLib)
            : base(config, logger, serviceProvider, applicationLifetime, configBotSection)
        {
<<<<<<< HEAD

        }
=======
            this.Logger = logger;
            this.ApplicationLifetime = applicationLifetime;
            this.Configuration = config;
            this._botSection = configBotSection;
            this.ServiceProvider = provider;
            this.Initialize();
        }
        #pragma warning restore 8618

        /// <summary>
        /// When the bot fails to start, this method will be invoked. (Default behavior is to shutdown)
        /// </summary>
        /// <param name="ex">The exception/reason the bot couldn't start</param>
        protected virtual void OnInitializationError(Exception ex) => this.ApplicationLifetime.StopApplication();
>>>>>>> c5fe4ea8

        protected override Task ConfigureAsync()
        {
            try
            {
                this.Client = this.Configuration.BuildClient(this.ServiceProvider, this.BotSection);
            }
            catch (Exception ex)
            {
                this.Logger.LogError($"Was unable to build {nameof(DiscordClient)} for {this.GetType().Name}");
                this.OnInitializationError(ex);
            }

            return Task.CompletedTask;
        }
        protected sealed override async Task ConnectAsync() => await this.Client.ConnectAsync();

        protected override Task ConfigureExtensionsAsync()
        {
            this.InitializeExtensions(this.Client);
            return Task.CompletedTask;
        }
    }
}<|MERGE_RESOLUTION|>--- conflicted
+++ resolved
@@ -50,10 +50,6 @@
             string configBotSection = DisCatSharp.Configuration.ConfigurationExtensions.DefaultRootLib)
             : base(config, logger, serviceProvider, applicationLifetime, configBotSection)
         {
-<<<<<<< HEAD
-
-        }
-=======
             this.Logger = logger;
             this.ApplicationLifetime = applicationLifetime;
             this.Configuration = config;
@@ -68,7 +64,6 @@
         /// </summary>
         /// <param name="ex">The exception/reason the bot couldn't start</param>
         protected virtual void OnInitializationError(Exception ex) => this.ApplicationLifetime.StopApplication();
->>>>>>> c5fe4ea8
 
         protected override Task ConfigureAsync()
         {
